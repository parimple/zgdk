--- conflicted
+++ resolved
@@ -11,23 +11,11 @@
 from discord.ext import commands, tasks
 
 from cogs.commands.info.admin_info import remove_premium_role_mod_permissions
-<<<<<<< HEAD
-from datasources.queries import (
-    ModerationLogQueries,
-    NotificationLogQueries,
-    RoleQueries,
-)
-from core.interfaces.member_interfaces import (
-    IMemberService,
-    IModerationService,
-)
-=======
 from core.repositories import ModerationRepository, NotificationRepository, RoleRepository
 from core.interfaces.member_interfaces import (
     IMemberService,
     IModerationService,
 )
->>>>>>> 809a1700
 from core.services.currency_service import CurrencyService
 from utils.role_manager import RoleManager
 
@@ -44,7 +32,6 @@
         self.bot = bot
         self.role_manager = RoleManager(bot)
         self.check_roles_expiry.start()  # pylint: disable=no-member
-        self.check_bump_cooldowns.start()  # pylint: disable=no-member
         self.notification_channel_id = 1336368306940018739
         # Set default channel notifications to True
         self.bot.force_channel_notifications = True
