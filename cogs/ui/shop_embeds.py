"""Embeds for the shop cog."""
import discord
from discord.ext.commands import Context

from core.interfaces.premium_interfaces import IPremiumService
from core.interfaces.currency_interfaces import ICurrencyService


async def get_premium_users_count(ctx: Context) -> int:
    """Get total count of users with any premium role for social proof."""
    try:
        async with ctx.bot.get_db() as session:
            # Use new service architecture
            premium_service = await ctx.bot.get_service(IPremiumService, session)
            
<<<<<<< HEAD
            # For now, return fallback until we implement the count method
            # TODO: Add count_unique_premium_users method to premium service
            return 200  # Fallback social proof number
=======
            # Get actual count from the premium service
            return await premium_service.count_unique_premium_users()
>>>>>>> 809a1700
    except Exception:
        # Return fallback number if database query fails
        return 200  # Fallback social proof number


def get_user_avatar_url(member: discord.Member, bot) -> str:
    """Get user's avatar URL based on their roles."""
    # Sprawdzamy czy użytkownik ma rolę blokującą avatary
    attach_files_off_role_id = bot.config["mute_roles"][2]["id"]  # Rola "☢︎"
    if any(role.id == attach_files_off_role_id for role in member.roles):
        return discord.Member.default_avatar.url
    return member.display_avatar.url


async def create_shop_embed(
    ctx: Context,
    balance: int,
    role_price_map: dict,
    premium_roles: list,
    page: int,
    viewer: discord.Member,
    member: discord.Member,
):
    """Create the new, more persuasive shop embed according to zaGadka requirements."""

    # Get social proof data
    premium_count = await get_premium_users_count(ctx)

    # Get currency service for unit
    async with ctx.bot.get_db() as session:
        currency_service = await ctx.bot.get_service(ICurrencyService, session)
        currency_unit = currency_service.get_currency_unit()
    
    # Current role information
    current_role_info = ""
    if premium_roles:
        role_data = premium_roles[0]
        role_name = role_data.get("role_name", "Unknown Role")
        expiration_date = role_data.get("expiration_date")
        if expiration_date:
            formatted_date = discord.utils.format_dt(expiration_date, "D")
            current_role_info = f"🗓 `Aktualna rola:` {role_name} (do {formatted_date})"
        else:
            current_role_info = f"🗓 `Aktualna rola:` {role_name}"
    else:
        current_role_info = "🗓 `Aktualna rola:` Brak"

    # Available roles section
    roles_lines = []
    for role_name, price in role_price_map.items():
        if role_name == "zG100":
            roles_lines.append(f"• `{role_name}` – {price}{currency_unit} (popularna)")
        elif role_name == "zG1000":
            roles_lines.append(f"• `{role_name}` – {price}{currency_unit} (premium)")
        else:
            roles_lines.append(f"• `{role_name}` – {price}{currency_unit}")

    # Build compact description
    lines = [
        f"📌 {premium_count} użytkowników wybrało premium",
        "",
        f"💠 `Saldo:` {balance}{currency_unit}",
        f"🆔 `ID:` {viewer.id}",
        current_role_info,
        "",
        "🔸 `Dostępne rangi:`",
        *roles_lines,
        "",
        "🎁 Zakup usuwa wszystkie blokady",
        f"⏳ {'30 dni' if page == 1 else '1 rok (10 miesięcy + 2 gratis)'}",
        "",
        f"📌 `Wpłata:` ID ({viewer.id}) w polu nick",
        "💳 50zł = 50G = automatyczna ranga",
        "",
        "🤝 Dziękujemy za wsparcie!"
    ]

    embed = discord.Embed(
        title="✨ SKLEP PREMIUM",
        description="\n".join(lines),
        color=viewer.color if viewer.color.value != 0 else discord.Color.blurple(),
    )

    # Set avatar
    avatar_url = get_user_avatar_url(viewer, ctx.bot)
    embed.set_thumbnail(url=avatar_url)

    # Add footer with helpful tip
    embed.set_footer(
        text="💡 Kliknij rangę aby kupić • 'Opis ról' = szczegóły",
        icon_url=ctx.bot.user.display_avatar.url,
    )

    return embed


async def create_role_description_embed(
    ctx: Context,
    page: int,
    premium_roles: list,
    balance: int,
    viewer: discord.Member,
    member: discord.Member,
):
    role = premium_roles[page - 1]
    role_name = role["name"]

    # Get currency service for unit
    async with ctx.bot.get_db() as session:
        currency_service = await ctx.bot.get_service(ICurrencyService, session)
        currency_unit = currency_service.get_currency_unit()

    mastercard_emoji = ctx.bot.config.get("emojis", {}).get("mastercard", "💳")
    
    # Build compact description
    lines = [f"• {feature}" for feature in role["features"]]
    lines.append("")
    
    # Price info
    price = role["price"]
    annual_price = price * 10
    lines.append(f"💰 `Cena:` {price}{currency_unit}/mies. lub {annual_price}{currency_unit}/rok")
    lines.append(f"💠 `Saldo:` {balance}{currency_unit}")
    
    # Additional info
    extra_info = []
    if role.get("team_size", 0) > 0:
        extra_info.append(f"Drużyna: {role['team_size']} osób")
    if role.get("moderator_count", 0) > 0:
        extra_info.append(f"Moderatorzy: {role['moderator_count']}")
    if role.get("points_multiplier", 0) > 0:
        extra_info.append(f"Bonus: +{role['points_multiplier']}%")
    
    if extra_info:
        lines.append("")
        lines.append(f"📊 `Info:` {' • '.join(extra_info)}")
    
    embed = discord.Embed(
        title=f"{role_name} {mastercard_emoji}",
        description="\n".join(lines),
        color=viewer.color if viewer.color.value != 0 else discord.Color.blurple(),
    )
    
    avatar_url = get_user_avatar_url(viewer, ctx.bot)
    embed.set_thumbnail(url=avatar_url)

    return embed<|MERGE_RESOLUTION|>--- conflicted
+++ resolved
@@ -13,14 +13,8 @@
             # Use new service architecture
             premium_service = await ctx.bot.get_service(IPremiumService, session)
             
-<<<<<<< HEAD
-            # For now, return fallback until we implement the count method
-            # TODO: Add count_unique_premium_users method to premium service
-            return 200  # Fallback social proof number
-=======
             # Get actual count from the premium service
             return await premium_service.count_unique_premium_users()
->>>>>>> 809a1700
     except Exception:
         # Return fallback number if database query fails
         return 200  # Fallback social proof number
