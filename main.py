#!/usr/bin/env python
"""
Main file for Zagadka bot.
"""

import logging
import os
import subprocess
from contextlib import asynccontextmanager
from typing import Any, AsyncGenerator, Optional

import discord
import yaml
from discord.ext import commands
from dotenv import load_dotenv
from sqlalchemy.ext.asyncio import AsyncSession, async_sessionmaker, create_async_engine

from core.containers.service_container import ServiceContainer
from core.interfaces.messaging_interfaces import (
    IEmbedBuilder,
    IMessageFormatter,
    IMessageSender,
    INotificationService,
)
from core.interfaces.member_interfaces import (
    IActivityService,
    IInviteService,
    IMemberService,
    IModerationService,
)
from core.interfaces.premium_interfaces import (
    IPaymentProcessor,
    IPremiumService,
)
from core.interfaces.role_interfaces import IRoleService
from core.interfaces.activity_interfaces import IActivityTrackingService
from core.interfaces.currency_interfaces import ICurrencyService
from core.interfaces.permission_interfaces import IPermissionService
from core.interfaces.team_interfaces import ITeamManagementService
from core.repositories.activity_repository import ActivityRepository
from core.repositories.invite_repository import InviteRepository
from core.repositories.member_repository import MemberRepository
from core.repositories.moderation_repository import ModerationRepository
from core.repositories.premium_repository import PaymentRepository, PremiumRepository
from core.repositories.role_repository import RoleRepository
from core.services.embed_builder_service import EmbedBuilderService
from core.services.member_service import (
    ActivityService,
    InviteService,
    MemberService,
    ModerationService,
)
from core.services.message_formatter_service import MessageFormatterService
from core.services.message_sender_service import MessageSenderService
from core.services.notification_service import NotificationService
from core.services.payment_processor_service import PaymentProcessorService
from core.services.premium_service import PremiumService
from core.services.role_service import RoleService
from core.services.activity_tracking_service import ActivityTrackingService
from core.services.currency_service import CurrencyService
from core.services.permission_service import PermissionService
from core.services.team_management_service import TeamManagementService
from datasources.models import Base
from utils.premium import PaymentData
from utils.health_check import HealthCheckServer

intents = discord.Intents.all()


def load_config() -> dict[str, Any]:
    with open("config.yml", encoding="utf-8") as f:
        return yaml.safe_load(f)


def cleanup_zombie_processes() -> None:
    """Cleanup zombie processes from previous Playwright sessions"""
    try:
        # Kill all headless_shell processes
        subprocess.run(
            ["pkill", "-f", "headless_shell"], capture_output=True, timeout=5
        )

        # Kill orphaned Chrome processes
        subprocess.run(
            ["pkill", "-f", "chrome.*--headless"], capture_output=True, timeout=5
        )

        # Wait a moment for processes to terminate
        import time

        time.sleep(0.5)

        # Force kill if still running
        subprocess.run(
            ["pkill", "-9", "-f", "headless_shell"], capture_output=True, timeout=3
        )
        subprocess.run(
            ["pkill", "-9", "-f", "chrome.*--headless"], capture_output=True, timeout=3
        )

        logging.info("Cleaned up zombie browser processes")
    except subprocess.TimeoutExpired:
        logging.warning("Timeout during browser process cleanup")
    except FileNotFoundError:
        logging.debug("pkill command not found - skipping browser cleanup")
    except subprocess.SubprocessError as e:
        logging.warning(f"Subprocess error during zombie process cleanup: {e}")
    except Exception as e:
        logging.error(f"Unexpected error during zombie process cleanup: {e}")


class Zagadka(commands.Bot):
    """Bot class."""

    def __init__(self, config: dict[str, Any], **kwargs: Any) -> None:
        load_dotenv()

        self.test: bool = kwargs.get("test", False)
        self.config: dict[str, Any] = config

        guild_id = config.get("guild_id")
        if guild_id is None:
            raise ValueError("guild_id is required in config")
        self.guild_id: int = guild_id
        
        self.donate_url: str = config.get("donate_url", "")
        self.channels: dict[str, int] = config.get("channels", {})

        self.guild: Optional[discord.Guild] = None
        self.invites: dict[str, discord.Invite] = {}

        database_url = self.get_database_url()

        self.engine = create_async_engine(
            database_url,
            pool_size=20,
            max_overflow=40,
            pool_timeout=30,
            pool_recycle=1800,
            pool_pre_ping=True,
        )
        self.SessionLocal = async_sessionmaker(
            self.engine, class_=AsyncSession, expire_on_commit=False
        )
        self.base = Base
        self.payment_data_class = PaymentData

        # Initialize service container
        self.service_container = ServiceContainer()
        self._setup_services()
        
        # Create service manager interface for cogs
        self.service_manager = self
<<<<<<< HEAD
=======
        
        # Initialize health check server
        self.health_server = HealthCheckServer(self)
>>>>>>> 809a1700

        prefix = config.get("prefix")
        if prefix is None:
            raise ValueError("prefix is required in config")

        super().__init__(
            command_prefix=prefix,
            intents=intents,
            status=discord.Status.do_not_disturb,
            allowed_mentions=discord.AllowedMentions.all(),
            **kwargs,
        )

    def get_database_url(self) -> str:
        postgres_user: str = os.environ.get("POSTGRES_USER", "")
        postgres_password: str = os.environ.get("POSTGRES_PASSWORD", "")
        postgres_db: str = os.environ.get("POSTGRES_DB", "")
        postgres_port: str = os.environ.get("POSTGRES_PORT", "")

        return (
            f"postgresql+asyncpg://"
            f"{postgres_user}:"
            f"{postgres_password}@db:"
            f"{postgres_port}/"
            f"{postgres_db}"
        )

    @asynccontextmanager
    async def get_db(self) -> AsyncGenerator[AsyncSession, None]:
        async with self.SessionLocal() as session:
            try:
                yield session
                await session.commit()
            except Exception as e:
                await session.rollback()
                logging.error(f"Database session error: {e}")
                raise
    
    @asynccontextmanager
    async def get_unit_of_work(self):
        """Get Unit of Work for comprehensive transaction management with service access."""
        async with self.get_db() as session:
            try:
                unit_of_work = self.service_container.create_unit_of_work(session)
                async with unit_of_work:
                    yield unit_of_work
                    await unit_of_work.commit()
            except Exception as e:
                logging.error(f"Unit of Work error: {e}")
                raise

    def _setup_services(self) -> None:
        """Setup dependency injection container with services."""

        # Register messaging services as singletons (stateless)
        embed_builder = EmbedBuilderService()
        message_formatter = MessageFormatterService()
        currency_service = CurrencyService()
        permission_service = PermissionService(bot=self)

        self.service_container.register_singleton(IEmbedBuilder, embed_builder)
        self.service_container.register_singleton(IMessageFormatter, message_formatter)
        self.service_container.register_singleton(ICurrencyService, currency_service)
        self.service_container.register_singleton(IPermissionService, permission_service)

        # Note: Repository and service factories are handled in get_service method
        # since they require session and complex dependency injection

    async def get_service(
        self, service_type: type, session: Optional[AsyncSession] = None
    ) -> Any:
        """Get a service instance with optional database session."""

        # Services that don't need database session
        if service_type in [IEmbedBuilder, IMessageFormatter, ICurrencyService, IPermissionService]:
            return self.service_container.get_service(service_type)

        # Services that need database session
        if session is None:
            raise ValueError(
                f"Service {service_type.__name__} requires a database session"
            )

        if service_type == IRoleService:
            # Create repository with session
            role_repository = RoleRepository(session)
            # Create unit of work
            unit_of_work = self.service_container.create_unit_of_work(session)
            # Create service with dependencies
            return RoleService(
                role_repository=role_repository, unit_of_work=unit_of_work
            )

        elif service_type == IMessageSender:
            # Create unit of work (needed for BaseService)
            unit_of_work = self.service_container.create_unit_of_work(session)
            return MessageSenderService(unit_of_work=unit_of_work)

        elif service_type == INotificationService:
            # Get dependencies
            embed_builder = self.service_container.get_service(IEmbedBuilder)
            unit_of_work = self.service_container.create_unit_of_work(session)
            message_sender = MessageSenderService(unit_of_work=unit_of_work)

            return NotificationService(
                embed_builder=embed_builder,
                message_sender=message_sender,
                unit_of_work=unit_of_work,
            )

        elif service_type == IPremiumService:
            # Create repositories
            premium_repository = PremiumRepository(session)
            payment_repository = PaymentRepository(session)
            unit_of_work = self.service_container.create_unit_of_work(session)

            # Create premium service
            premium_service = PremiumService(
                premium_repository=premium_repository,
                payment_repository=payment_repository,
                bot=self,
                unit_of_work=unit_of_work,
            )

            # Set guild if available
            if self.guild:
                premium_service.set_guild(self.guild)
<<<<<<< HEAD

            return premium_service

=======

            return premium_service

>>>>>>> 809a1700
        elif service_type == IPaymentProcessor:
            # Create dependencies
            payment_repository = PaymentRepository(session)
            unit_of_work = self.service_container.create_unit_of_work(session)

            # Create payment processor
            payment_processor = PaymentProcessorService(
                payment_repository=payment_repository,
                unit_of_work=unit_of_work,
            )

            # Set premium service to avoid circular dependency
            premium_service = await self.get_service(IPremiumService, session)
            payment_processor.set_premium_service(premium_service)

            return payment_processor

        elif service_type == IMemberService:
            # Create repositories
            member_repository = MemberRepository(session)
            activity_repository = ActivityRepository(session)
            invite_repository = InviteRepository(session)
            unit_of_work = self.service_container.create_unit_of_work(session)

            return MemberService(
                member_repository=member_repository,
                invite_repository=invite_repository,
                unit_of_work=unit_of_work,
            )

        elif service_type == IActivityService:
            # Create repositories
            activity_repository = ActivityRepository(session)
            member_repository = MemberRepository(session)
            unit_of_work = self.service_container.create_unit_of_work(session)

            return ActivityTrackingService(
                activity_repository=activity_repository,
                member_repository=member_repository,
                unit_of_work=unit_of_work,
            )

        elif service_type == IModerationService:
            # Create repositories
            moderation_repository = ModerationRepository(session)
            member_repository = MemberRepository(session)
            unit_of_work = self.service_container.create_unit_of_work(session)

            return ModerationService(
                moderation_repository=moderation_repository,
                member_repository=member_repository,
                unit_of_work=unit_of_work,
            )

        elif service_type == IInviteService:
            # Create repositories
            invite_repository = InviteRepository(session)
            member_repository = MemberRepository(session)
            unit_of_work = self.service_container.create_unit_of_work(session)

            return InviteService(
                invite_repository=invite_repository,
                member_repository=member_repository,
                unit_of_work=unit_of_work,
            )

        elif service_type == IActivityTrackingService:
            # Create unit of work
            unit_of_work = self.service_container.create_unit_of_work(session)
            # Create repositories
            activity_repository = ActivityRepository(session)
            member_repository = MemberRepository(session)
            # Create activity tracking service
            activity_service = ActivityTrackingService(
                activity_repository=activity_repository,
                member_repository=member_repository,
                guild=self.guild if hasattr(self, 'guild') else None,
                unit_of_work=unit_of_work
            )
            return activity_service

        elif service_type == ITeamManagementService:
            # Create unit of work
            unit_of_work = self.service_container.create_unit_of_work(session)
            # Create team management service
            team_service = TeamManagementService(
                bot=self,
                unit_of_work=unit_of_work
            )
            return team_service

        # For other services, use the container
        return self.service_container.get_service(service_type)

    async def close(self) -> None:
<<<<<<< HEAD
=======
        # Stop health check server
        try:
            await self.health_server.stop()
        except Exception as e:
            logging.error(f"Error stopping health check server: {e}")
        
>>>>>>> 809a1700
        await self.engine.dispose()
        await super().close()

    async def load_cogs(self) -> None:
        """Load all cogs"""
        logging.info("Loading cogs...")
        for folder in ("cogs/commands", "cogs/events"):
            path = os.path.join(os.getcwd(), folder)
            for item in os.listdir(path):
                item_path = os.path.join(path, item)
                
                # Skip the old info.py file if the info module exists
                if item == "info.py" and os.path.isdir(os.path.join(path, "info")):
                    logging.info("Skipping info.py in favor of info module")
                    continue
                
                # Load .py files
                if item.endswith(".py") and item != "__init__.py":
                    try:
                        await self.load_extension(
                            f"{folder.replace('/', '.')}.{item[:-3]}"
                        )
                        logging.info("Loaded cog: %s", item)
                    except commands.ExtensionAlreadyLoaded:
                        logging.warning("Cog %s is already loaded", item)
                    except commands.ExtensionNotFound:
                        logging.error("Cog %s not found", item)
                    except commands.NoEntryPointError:
                        logging.error("Cog %s has no setup function", item)
                    except commands.ExtensionFailed as error:
                        logging.error("Failed to load cog %s: %s", item, error)
                    except Exception as error:
                        logging.error("Unexpected error loading cog %s: %s", item, error)
                
                # Load modules (directories with __init__.py)
                elif os.path.isdir(item_path) and os.path.exists(os.path.join(item_path, "__init__.py")):
                    try:
                        await self.load_extension(
                            f"{folder.replace('/', '.')}.{item}"
                        )
                        logging.info("Loaded cog module: %s", item)
                    except commands.ExtensionAlreadyLoaded:
                        logging.warning("Cog module %s is already loaded", item)
                    except commands.ExtensionNotFound:
                        logging.error("Cog module %s not found", item)
                    except commands.NoEntryPointError:
                        logging.error("Cog module %s has no setup function", item)
                    except commands.ExtensionFailed as error:
                        logging.error("Failed to load cog module %s: %s", item, error)
                    except Exception as error:
                        logging.error("Unexpected error loading cog module %s: %s", item, error)

    async def setup_hook(self) -> None:
        """Setup hook."""
        if not self.test:
            await self.load_cogs()
<<<<<<< HEAD

=======
            
            # Start health check server
            try:
                await self.health_server.start()
            except Exception as e:
                logging.error(f"Failed to start health check server: {e}")
            
            # Setup hot reload in development
            if os.getenv('DEV_MODE', 'false').lower() == 'true':
                try:
                    from utils.hot_reload import setup_hot_reload
                    await setup_hot_reload(self)
                except Exception as e:
                    logging.error(f"Failed to setup hot reload: {e}")

    async def _run_mcp_server(self):
        """Run MCP server in background."""
        try:
            await self.mcp_server.run()
        except Exception as e:
            logging.error(f"MCP server error: {e}")
    
>>>>>>> 809a1700
    async def on_ready(self) -> None:
        """On ready event"""
        logging.info("Event on_ready started")

        async with self.engine.begin() as conn:
            table_names = self.base.metadata.tables.keys()
            logging.info("Creating tables: %s", ", ".join(table_names))
            # await conn.run_sync(self.base.metadata.drop_all)
            await conn.run_sync(self.base.metadata.create_all)

        logging.info("Database create_all completed")

        await self.change_presence(
            activity=discord.Activity(
                type=discord.ActivityType.playing, name="zaGadka bot"
            )
        )
        logging.info("Event change_presence completed")
        
        # Start MCP server if enabled
        if os.getenv("ENABLE_MCP", "false").lower() == "true":
            try:
                from mcp.zgdk_mcp_server import connect_to_bot
                self.mcp_server = connect_to_bot(self)
                asyncio.create_task(self._run_mcp_server())
                logging.info("MCP server started for bot communication")
            except Exception as e:
                logging.error(f"Failed to start MCP server: {e}")

        if self.guild is None:
            # Get the guild object and assign it to self.guild
            guild = self.get_guild(self.guild_id)
            if guild is None:
                logging.error("Cannot find a guild with the ID %d.", self.guild_id)
            else:
                logging.info("Found guild: %s", guild.name)
                self.guild = guild

        if not self.test:
            await self.tree.sync(guild=discord.Object(id=self.guild_id))
            logging.info("Slash commands synchronized")

        logging.info("Ready")

    async def on_command_error(self, ctx, error):
        """Handle command errors with detailed logging."""
        from utils.error_logger import error_logger
        
        # Log the error with full context
        error_logger.log_command_error(error, ctx)
        
        # Also log to console for immediate visibility
        logging.error(f"An error occurred while executing command '{ctx.command}': {error}")
        
        # You can add user-friendly error responses here if needed
        # For now, let the default error handling continue

    def run(self) -> None:
        """Run the bot"""
        token = os.environ.get("ZAGADKA_TOKEN")
        if token is None:
            raise ValueError(
                "Missing bot token. Ensure that ZAGADKA_TOKEN is set in the environment variables."
            )
        super().run(token, reconnect=True)

    @property
    def force_channel_notifications(self):
        """Get global notification setting"""
        return self.config.get("force_channel_notifications", True)

    @force_channel_notifications.setter
    def force_channel_notifications(self, value: bool):
        """Set global notification setting"""
        self.config["force_channel_notifications"] = value


def setup_logging() -> None:
    """Setup logging"""
    logging.basicConfig(
        level=logging.INFO,
        format="%(asctime)s [%(levelname)s] %(message)s",
        datefmt="%Y-%m-%d %H:%M:%S",
    )


if __name__ == "__main__":
    setup_logging()

    # Cleanup zombie processes before starting
    cleanup_zombie_processes()

    config = load_config()
    bot = Zagadka(config=config)
    bot.run()<|MERGE_RESOLUTION|>--- conflicted
+++ resolved
@@ -151,12 +151,9 @@
         
         # Create service manager interface for cogs
         self.service_manager = self
-<<<<<<< HEAD
-=======
         
         # Initialize health check server
         self.health_server = HealthCheckServer(self)
->>>>>>> 809a1700
 
         prefix = config.get("prefix")
         if prefix is None:
@@ -284,15 +281,9 @@
             # Set guild if available
             if self.guild:
                 premium_service.set_guild(self.guild)
-<<<<<<< HEAD
 
             return premium_service
 
-=======
-
-            return premium_service
-
->>>>>>> 809a1700
         elif service_type == IPaymentProcessor:
             # Create dependencies
             payment_repository = PaymentRepository(session)
@@ -388,15 +379,12 @@
         return self.service_container.get_service(service_type)
 
     async def close(self) -> None:
-<<<<<<< HEAD
-=======
         # Stop health check server
         try:
             await self.health_server.stop()
         except Exception as e:
             logging.error(f"Error stopping health check server: {e}")
         
->>>>>>> 809a1700
         await self.engine.dispose()
         await super().close()
 
@@ -453,9 +441,6 @@
         """Setup hook."""
         if not self.test:
             await self.load_cogs()
-<<<<<<< HEAD
-
-=======
             
             # Start health check server
             try:
@@ -478,7 +463,6 @@
         except Exception as e:
             logging.error(f"MCP server error: {e}")
     
->>>>>>> 809a1700
     async def on_ready(self) -> None:
         """On ready event"""
         logging.info("Event on_ready started")
