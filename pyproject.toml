[tool.black]
line-length = 120
target-version = ['py310']
include = '\.pyi?$'
exclude = '''
/(
    \.git
  | \.mypy_cache
  | \.tox
  | \.venv
  | _build
  | buck-out
  | build
  | dist
  | tests
  | migrations
)/
'''

[tool.isort]
profile = "black"
<<<<<<< HEAD
line_length = 88
skip = [".venv", "__pycache__"]
skip_gitignore = true
known_first_party = ["cogs", "datasources", "utils", "core"]

[tool.pylint.messages_control]
max-line-length = 88

[tool.pytest.ini_options]
python_paths = "."
pythonpath = ["."]

[tool.pyright]
include = ["."]
extraPaths = ["."]
pythonVersion = "3.10"
typeCheckingMode = "basic"
reportMissingImports = false
reportMissingTypeStubs = false
=======
line_length = 120
multi_line_output = 3
include_trailing_comma = true
force_grid_wrap = 0
use_parentheses = true
ensure_newline_before_comments = true

[tool.pytest.ini_options]
testpaths = ["tests"]
python_files = ["test_*.py", "*_test.py"]
addopts = "-v --tb=short"
EOF < /dev/null
>>>>>>> 809a1700
<|MERGE_RESOLUTION|>--- conflicted
+++ resolved
@@ -19,27 +19,6 @@
 
 [tool.isort]
 profile = "black"
-<<<<<<< HEAD
-line_length = 88
-skip = [".venv", "__pycache__"]
-skip_gitignore = true
-known_first_party = ["cogs", "datasources", "utils", "core"]
-
-[tool.pylint.messages_control]
-max-line-length = 88
-
-[tool.pytest.ini_options]
-python_paths = "."
-pythonpath = ["."]
-
-[tool.pyright]
-include = ["."]
-extraPaths = ["."]
-pythonVersion = "3.10"
-typeCheckingMode = "basic"
-reportMissingImports = false
-reportMissingTypeStubs = false
-=======
 line_length = 120
 multi_line_output = 3
 include_trailing_comma = true
@@ -51,5 +30,4 @@
 testpaths = ["tests"]
 python_files = ["test_*.py", "*_test.py"]
 addopts = "-v --tb=short"
-EOF < /dev/null
->>>>>>> 809a1700
+EOF < /dev/null